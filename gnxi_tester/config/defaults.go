/* Copyright 2020 Google Inc.

Licensed under the Apache License, Version 2.0 (the "License");
you may not use this file except in compliance with the License.
You may obtain a copy of the License at

    https://www.apache.org/licenses/LICENSE-2.0

Unless required by applicable law or agreed to in writing, software
distributed under the License is distributed on an "AS IS" BASIS,
WITHOUT WARRANTIES OR CONDITIONS OF ANY KIND, either express or implied.
See the License for the specific language governing permissions and
limitations under the License.
*/

package config

import (
	"github.com/spf13/viper"
)

// Test represents a single set of inputs and expected outputs.
type Test struct {
	Name       string            `mapstructure:"name"`
	Args       map[string]string `mapstructure:"args"`
	MustFail   bool              `mapstructure:"must_fail"`
<<<<<<< HEAD
	Wait       int               `mapstructure:"wait"`
=======
	Wait       time.Duration     `mapstructure:"wait"`
>>>>>>> 5c804b36
	Wants      string            `mapstructure:"wants"`
	DoesntWant string            `mapstructure:"doesnt_want"`
	Prompt     []string          `mapstructure:"prompt"`
}

func setDefaults() {
	viper.SetDefault("tests", generateTestCases())
}

func generateTestCases() map[string][]Test {
	certTests := []Test{
		{
			Name:   "Provision Bootstrapping Target",
			Args:   map[string]string{"op": "provision", "cert_id": "&<cert_id>"},
			Wants:  "Install success",
			Prompt: []string{"cert_id"},
		},
		{
			Name:  "Get certs",
			Args:  map[string]string{"op": "get"},
			Wait:  10,
			Wants: `GetCertificates:\n{.*}$`,
		},
		{
			Name:   "Install a cert",
			Args:   map[string]string{"op": "install", "cert_id": "&<new_cert_id>"},
			Wants:  "Install success",
			Prompt: []string{"new_cert_id"},
		},
		{
			Name:  "Check if Target Can Generate CSR",
			Args:  map[string]string{"op": "check"},
			Wants: `CanGenerateCSR:\ntrue`,
		},
		{
			Name:       "Revoke a cert",
			Args:       map[string]string{"op": "revoke", "cert_id": "&<new_cert_id>"},
			Wants:      `RevokeCertificates:\n{.*}`,
			DoesntWant: "Failed",
		},
		{
			Name:  "Rotate Certificate",
			Args:  map[string]string{"op": "rotate", "cert_id": "&<cert_id>"},
			Wants: "Rotate success",
		},
		{
			Name:     "Rotate Non-Existent Certificate",
			Args:     map[string]string{"op": "rotate", "cert_id": "&<non_existent_cert_id>"},
			MustFail: true,
			Wants:    "Failed Rotate",
			Prompt:   []string{"non_existent_cert_id"},
		},
	}
	resetTests := []Test{
		{
			Name:  "Resetting a Target Successfully",
			Args:  map[string]string{},
			Wants: `^$`,
		},
	}
	osTests := []Test{
		{
			Name:   "Compatible OS with Good Hash Install",
			Args:   map[string]string{"op": "install", "version": "&<version>", "os": "&<os_path>"},
			Wants:  `^$`,
			Prompt: []string{"version", "os_path"},
		},
		{
			Name:     "Install Already Installed OS",
			Args:     map[string]string{"op": "install", "version": "&<version>", "os": "&<os_path>"},
			MustFail: true,
			Wait:     3,
			Wants:    "OS version &<version> is already installed",
		},
		{
			Name:  "Activate Newly Installed OS",
			Args:  map[string]string{"op": "activate", "version": "&<version>"},
			Wants: `^$`,
		},
		{
			Name:  "Verify Newly Installed OS",
			Args:  map[string]string{"op": "verify", "version": "&<version>"},
			Wait:  20,
			Wants: "Running OS Version: &<version>",
		},
		{
			Name:     "Transfer an Incompatible OS",
			Args:     map[string]string{"op": "install", "version": "&<incompatible_version>", "os": "&<incompatible_os_path>"},
			MustFail: true,
			Wants:    "Failed Install: InstallError occurred: INCOMPATIBLE",
			Prompt:   []string{"incompatible_version", "incompatible_os_path"},
		},
		{
			Name:     "Transfer Already Running OS",
			Args:     map[string]string{"op": "install", "version": "&<version>", "os": "&<os_path>"},
			MustFail: true,
			Wants:    "Failed Install: InstallError occured: INSTALL_RUN_PACKAGE",
		},
		{
			Name:     "Parse OS Fails",
			Args:     map[string]string{"op": "install", "version": "&<bad_os_version>", "os": "&<bad_os_path>"},
			MustFail: true,
			Wants:    "Failed Install: InstallError occured: PARSE_FAIL",
			Prompt:   []string{"bad_os_version", "bad_os_path"},
		},
		{
			Name:     "OS Integrity Check Fails",
			Args:     map[string]string{"op": "install", "version": "&<bad_hash_version>", "os": "&<bad_hash_os>"},
			MustFail: true,
			Wants:    "Failed Install: InstallError occured: INTEGRITY_FAIL",
			Prompt:   []string{"bad_hash_version", "bad_hash_os"},
		},
		{
			Name:   "Activate Non Existent Version",
			Args:   map[string]string{"op": "activate", "version": "&<non_existent_version>"},
			Wants:  "Failed Activate: Non existent version: &<non_existent_version>",
			Prompt: []string{"non_existent_version"},
		},
	}
	return map[string][]Test{"gnoi_os": osTests, "gnoi_reset": resetTests, "gnoi_cert": certTests}
}<|MERGE_RESOLUTION|>--- conflicted
+++ resolved
@@ -24,11 +24,7 @@
 	Name       string            `mapstructure:"name"`
 	Args       map[string]string `mapstructure:"args"`
 	MustFail   bool              `mapstructure:"must_fail"`
-<<<<<<< HEAD
 	Wait       int               `mapstructure:"wait"`
-=======
-	Wait       time.Duration     `mapstructure:"wait"`
->>>>>>> 5c804b36
 	Wants      string            `mapstructure:"wants"`
 	DoesntWant string            `mapstructure:"doesnt_want"`
 	Prompt     []string          `mapstructure:"prompt"`
